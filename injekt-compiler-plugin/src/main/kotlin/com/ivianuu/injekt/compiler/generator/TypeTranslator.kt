--- conflicted
+++ resolved
@@ -17,18 +17,11 @@
 package com.ivianuu.injekt.compiler.generator
 
 import com.ivianuu.injekt.Binding
-<<<<<<< HEAD
-import org.jetbrains.kotlin.descriptors.ClassDescriptor
-import org.jetbrains.kotlin.descriptors.ClassKind
-import org.jetbrains.kotlin.descriptors.ClassifierDescriptor
-import org.jetbrains.kotlin.descriptors.ClassifierDescriptorWithTypeParameters
-import org.jetbrains.kotlin.descriptors.TypeParameterDescriptor
-=======
 import org.jetbrains.kotlin.descriptors.*
 import org.jetbrains.kotlin.js.resolve.diagnostics.findPsi
 import org.jetbrains.kotlin.psi.KtFile
->>>>>>> 068a4815
 import org.jetbrains.kotlin.resolve.descriptorUtil.fqNameSafe
+import org.jetbrains.kotlin.types.ErrorType
 import org.jetbrains.kotlin.types.KotlinType
 import org.jetbrains.kotlin.types.Variance
 
@@ -42,14 +35,15 @@
     }
 
     fun toClassifierRef(
-        descriptor: ClassifierDescriptor
+        descriptor: ClassifierDescriptor,
+        fixType: Boolean = true
     ): ClassifierRef {
         return ClassifierRef(
             descriptor.original.fqNameSafe,
             (descriptor.original as? ClassifierDescriptorWithTypeParameters)?.declaredTypeParameters
-                ?.map { toClassifierRef(it) } ?: emptyList(),
+                ?.map { toClassifierRef(it, fixType) } ?: emptyList(),
             (descriptor.original as? TypeParameterDescriptor)?.upperBounds?.map {
-                toTypeRef(it, Variance.INVARIANT)
+                toTypeRef(it, descriptor, Variance.INVARIANT)
             } ?: emptyList(),
             descriptor is TypeParameterDescriptor,
             descriptor is ClassDescriptor && descriptor.kind == ClassKind.OBJECT
@@ -58,15 +52,16 @@
 
     fun toTypeRef2(
         type: KotlinType,
-        variance: Variance = Variance.INVARIANT
-    ): TypeRef = toTypeRef(type, variance)
+        variance: Variance = Variance.INVARIANT,
+        fixType: Boolean = true
+    ): TypeRef = toTypeRef(type, null as? KtFile, variance, fixType)
 
     fun toTypeRef(
         type: KotlinType,
-        variance: Variance = Variance.INVARIANT
+        file: KtFile?,
+        variance: Variance = Variance.INVARIANT,
+        fixType: Boolean = true
     ): TypeRef = KotlinTypeRef(type, this, variance)
-<<<<<<< HEAD
-=======
         .let { if (fixType) fixType(it, file) else it }
 
     fun toTypeRef(
@@ -109,6 +104,5 @@
             expandedType = type.expandedType?.let { fixType(it, file) }
         )
     }
->>>>>>> 068a4815
 
 }