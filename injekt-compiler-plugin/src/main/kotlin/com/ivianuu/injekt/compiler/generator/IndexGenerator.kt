package com.ivianuu.injekt.compiler.generator

import com.ivianuu.injekt.Binding
import com.ivianuu.injekt.compiler.InjektFqNames
import org.jetbrains.kotlin.descriptors.ClassDescriptor
import org.jetbrains.kotlin.descriptors.ConstructorDescriptor
import org.jetbrains.kotlin.descriptors.DeclarationDescriptor
import org.jetbrains.kotlin.descriptors.FunctionDescriptor
import org.jetbrains.kotlin.descriptors.PropertyDescriptor
import org.jetbrains.kotlin.psi.KtClassOrObject
import org.jetbrains.kotlin.psi.KtDeclaration
import org.jetbrains.kotlin.psi.KtFile
import org.jetbrains.kotlin.psi.KtTreeVisitorVoid
import org.jetbrains.kotlin.resolve.BindingContext
import org.jetbrains.kotlin.resolve.descriptorUtil.fqNameSafe

@Binding(GenerationComponent::class)
class IndexGenerator(
    private val bindingContext: BindingContext,
    private val declarationStore: DeclarationStore,
    private val fileManager: FileManager
) : Generator {

    override fun generate(files: List<KtFile>) {
        files.forEach { file ->
<<<<<<< HEAD
=======
            val indices = mutableListOf<Index>()
            declarationStore.internalGeneratedIndices[file]?.let { indices += it }
>>>>>>> e2d7734c
            file.accept(
                object : KtTreeVisitorVoid() {
                    var inModuleLikeScope = false

                    override fun visitClassOrObject(classOrObject: KtClassOrObject) {
                        val descriptor = classOrObject.descriptor<DeclarationDescriptor>(bindingContext)
                            ?: return
                        val prevInModuleLikeScope = inModuleLikeScope
                        inModuleLikeScope = descriptor.hasAnnotation(InjektFqNames.Module) ||
                                descriptor.hasAnnotation(InjektFqNames.Component) ||
                                descriptor.hasAnnotation(InjektFqNames.ChildComponent) ||
                                descriptor.hasAnnotation(InjektFqNames.MergeComponent) ||
                                descriptor.hasAnnotation(InjektFqNames.MergeChildComponent)
                        super.visitClassOrObject(classOrObject)
                        inModuleLikeScope = prevInModuleLikeScope
                    }

                    override fun visitDeclaration(declaration: KtDeclaration) {
                        super.visitDeclaration(declaration)
                        val descriptor = declaration.descriptor<DeclarationDescriptor>(bindingContext)
                            ?: return

                        if (((descriptor is ClassDescriptor || descriptor is ConstructorDescriptor || !inModuleLikeScope) &&
                                    (descriptor.hasAnnotation(InjektFqNames.Binding) ||
                                            descriptor.hasAnnotation(InjektFqNames.MapEntries) ||
                                            descriptor.hasAnnotation(InjektFqNames.SetElements))) ||
                            descriptor.hasAnnotation(InjektFqNames.MergeComponent) ||
                            descriptor.hasAnnotation(InjektFqNames.MergeChildComponent) ||
                            descriptor.hasAnnotation(InjektFqNames.MergeInto)) {
                            val index = Index(
                                descriptor.fqNameSafe,
                                when (descriptor) {
                                    is ClassDescriptor -> "class"
                                    is FunctionDescriptor -> "function"
                                    is PropertyDescriptor -> "property"
                                    else -> error("Unexpected declaration ${declaration.text}")
                                }
                            )
                            declarationStore.addInternalIndex(index)
                        }
                    }
                }
            )

            val indices = declarationStore.internalIndices

            if (indices.isNotEmpty()) {
                val fileName = file.packageFqName.pathSegments().joinToString("_") + "_${file.name}"
                fileManager.generateFile(
                    packageFqName = InjektFqNames.IndexPackage,
                    fileName = fileName,
                    code = buildCodeString {
                        emitLine("package ${InjektFqNames.IndexPackage}")
                        indices
                            .forEach { index ->
                                val indexName = index.fqName
                                    .pathSegments().joinToString("_") + "__${index.type}"
                                emitLine("internal val $indexName = Unit")
                        }
                    }
                )
            }
        }

    }
}<|MERGE_RESOLUTION|>--- conflicted
+++ resolved
@@ -23,11 +23,8 @@
 
     override fun generate(files: List<KtFile>) {
         files.forEach { file ->
-<<<<<<< HEAD
-=======
             val indices = mutableListOf<Index>()
             declarationStore.internalGeneratedIndices[file]?.let { indices += it }
->>>>>>> e2d7734c
             file.accept(
                 object : KtTreeVisitorVoid() {
                     var inModuleLikeScope = false
@@ -66,13 +63,12 @@
                                     else -> error("Unexpected declaration ${declaration.text}")
                                 }
                             )
+                            indices += index
                             declarationStore.addInternalIndex(index)
                         }
                     }
                 }
             )
-
-            val indices = declarationStore.internalIndices
 
             if (indices.isNotEmpty()) {
                 val fileName = file.packageFqName.pathSegments().joinToString("_") + "_${file.name}"
