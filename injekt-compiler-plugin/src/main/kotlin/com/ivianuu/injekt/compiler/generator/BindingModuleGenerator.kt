/*
 * Copyright 2020 Manuel Wrage
 *
 * Licensed under the Apache License, Version 2.0 (the "License");
 * you may not use this file except in compliance with the License.
 * You may obtain a copy of the License at
 *
 * http://www.apache.org/licenses/LICENSE-2.0
 *
 * Unless required by applicable law or agreed to in writing, software
 * distributed under the License is distributed on an "AS IS" BASIS,
 * WITHOUT WARRANTIES OR CONDITIONS OF ANY KIND, either express or implied.
 * See the License for the specific language governing permissions and
 * limitations under the License.
 */

package com.ivianuu.injekt.compiler.generator

import com.ivianuu.injekt.Binding
import com.ivianuu.injekt.compiler.InjektFqNames
<<<<<<< HEAD
import com.ivianuu.injekt.compiler.generator.componentimpl.emitCallableInvocation
import org.jetbrains.kotlin.descriptors.ClassDescriptor
import org.jetbrains.kotlin.descriptors.ClassKind
import org.jetbrains.kotlin.descriptors.FunctionDescriptor
import org.jetbrains.kotlin.descriptors.ModuleDescriptor
=======
import org.jetbrains.kotlin.backend.common.serialization.findPackage
import org.jetbrains.kotlin.descriptors.*
import org.jetbrains.kotlin.descriptors.ModuleDescriptor
import org.jetbrains.kotlin.js.resolve.diagnostics.findPsi
>>>>>>> 068a4815
import org.jetbrains.kotlin.name.FqName
import org.jetbrains.kotlin.psi.KtClass
import org.jetbrains.kotlin.psi.KtFile
import org.jetbrains.kotlin.psi.KtNamedFunction
import org.jetbrains.kotlin.psi.KtTreeVisitorVoid
import org.jetbrains.kotlin.resolve.BindingContext
import org.jetbrains.kotlin.resolve.constants.KClassValue
import org.jetbrains.kotlin.resolve.descriptorUtil.fqNameSafe

@Binding
class BindingModuleGenerator(
    private val bindingContext: BindingContext,
    private val declarationStore: DeclarationStore,
    private val fileManager: FileManager,
    private val moduleDescriptor: ModuleDescriptor,
    private val typeTranslator: TypeTranslator
) : Generator {

    override fun generate(files: List<KtFile>) {
        files.forEach { file ->
            file.accept(
                object : KtTreeVisitorVoid() {
                    override fun visitClass(klass: KtClass) {
                        super.visitClass(klass)
                        val descriptor = klass.descriptor<ClassDescriptor>(bindingContext)
                            ?: return
                        if (descriptor.hasAnnotatedAnnotations(InjektFqNames.BindingModule)) {
<<<<<<< HEAD
                            generateBindingModuleForCallable(
                                declarationStore.callableForDescriptor(
                                    descriptor.getInjectConstructor()!!
                                ),
                                file
                            )
=======
                            try {
                                generateBindingModuleForDeclaration(descriptor)
                            } catch (e: CancelGenerationException) {
                            }
>>>>>>> 068a4815
                        }
                    }

                    override fun visitNamedFunction(function: KtNamedFunction) {
                        super.visitNamedFunction(function)
                        val descriptor = function.descriptor<FunctionDescriptor>(bindingContext)
                            ?: return
<<<<<<< HEAD
                        if (descriptor.hasAnnotatedAnnotations(InjektFqNames.BindingModule) &&
                                !descriptor.hasAnnotation(InjektFqNames.FunBinding)) {
                            generateBindingModuleForCallable(
                                declarationStore.callableForDescriptor(descriptor),
                                file
                            )
=======
                        if (descriptor.hasAnnotatedAnnotations(InjektFqNames.BindingModule)) {
                            try {
                                generateBindingModuleForDeclaration(descriptor)
                            } catch (e: CancelGenerationException) {
                            }
>>>>>>> 068a4815
                        }
                    }
                }
            )
        }

        declarationStore.generatedBindings
            .filter { it.first.bindingModules.isNotEmpty() }
            .forEach { generateBindingModuleForCallable(it.first, it.second) }
    }

    private fun generateBindingModuleForCallable(
        callable: Callable,
        file: KtFile
    ) {
        val bindingModules = callable.bindingModules
            .map { declarationStore.classDescriptorForFqName(it) }
            .map {
                it.unsubstitutedMemberScope.getContributedDescriptors()
                    .filterIsInstance<ClassDescriptor>()
                    .single()
            }

        val targetComponent = bindingModules
            .first()
            .containingDeclaration
            .annotations
            .findAnnotation(InjektFqNames.BindingModule)!!
            .allValueArguments["component".asNameId()]!!
            .let { it as KClassValue }
            .getArgumentType(moduleDescriptor)
            .let { typeTranslator.toTypeRef(it) }

        val packageName = callable.packageFqName
        val bindingModuleName = joinedNameOf(
            packageName,
            FqName("${callable.fqName.asString()}BindingModule")
        )

        val rawBindingType = callable.type
        val aliasedType = SimpleTypeRef(
            classifier = ClassifierRef(
                fqName = packageName.child("${bindingModuleName}Alias".asNameId())
            ),
            expandedType = rawBindingType
        )

        val callables = mutableListOf<Callable>()

        val code = buildCodeString {
            emitLine("package $packageName")
            emitLine("import ${callable.fqName}")
            emitLine("import ${InjektFqNames.Binding}")
            emitLine("import ${InjektFqNames.MergeInto}")
            emitLine("import ${InjektFqNames.Module}")
            emitLine()
            emitLine("typealias ${aliasedType.classifier.fqName.shortName()} = ${rawBindingType.render()}")
            emitLine()
            emitLine("@MergeInto(${targetComponent.classifier.fqName}::class)")
            emitLine("@Module")
            emit("object $bindingModuleName ")
            braced {
                emitLine("@Binding")

                when (callable.callableKind) {
                    Callable.CallableKind.DEFAULT -> {
                    }
                    Callable.CallableKind.SUSPEND -> emit("suspend ")
                    Callable.CallableKind.COMPOSABLE -> emitLine("@${InjektFqNames.Composable}")
                }.let {}

                emit("fun aliasedBinding(")
                callable.valueParameters.forEachIndexed { index, valueParameter ->
                    emit("${valueParameter.name}: ${valueParameter.type.render()}")
                    if (index != callable.valueParameters.lastIndex) emit(", ")
                }
                emit("): ${aliasedType.render()} ")
                braced {
                    emit("return ")
                    emitCallableInvocation(
                        callable,
                        null,
                        callable.valueParameters.map { parameter ->
                            {
                                emit(parameter.name)
                            }
                        }
                    )
                }
                callables += Callable(
                    packageFqName = packageName,
                    fqName = packageName.child(bindingModuleName)
                        .child("aliasedBinding".asNameId()),
                    name = "aliasedBinding".asNameId(),
                    type = aliasedType,
                    typeParameters = emptyList(),
                    valueParameters = callable.valueParameters,
                    targetComponent = null,
                    contributionKind = Callable.ContributionKind.BINDING,
                    bindingModules = emptyList(),
                    isCall = true,
                    callableKind = callable.callableKind,
                    isExternal = false
                )
                bindingModules
                    .forEach { bindingModule ->
                        val propertyType = bindingModule.defaultType
                            .let { typeTranslator.toTypeRef(it) }
                            .typeWith(listOf(aliasedType))
                        val propertyName = propertyType
                            .uniqueTypeName()
                        emit("@Module val $propertyName: ${propertyType.render()} = ${bindingModule.fqNameSafe}")
                        if (bindingModule.kind != ClassKind.OBJECT) {
                            emitLine("()")
                        } else {
                            emitLine()
                        }
                        callables += Callable(
                            packageFqName = packageName,
                            fqName = packageName.child(bindingModuleName)
                                .child(propertyName),
                            name = propertyName,
                            type = bindingModule.defaultType
                                .let { typeTranslator.toTypeRef(it) }
                                .typeWith(listOf(aliasedType)),
                            typeParameters = emptyList(),
                            valueParameters = emptyList(),
                            targetComponent = null,
                            contributionKind = Callable.ContributionKind.MODULE,
                            bindingModules = emptyList(),
                            isCall = false,
                            callableKind = Callable.CallableKind.DEFAULT,
                            isExternal = false
                        )
                    }
            }

            declarationStore.addGeneratedMergeModule(
                targetComponent,
                ModuleDescriptor(
                    type = SimpleTypeRef(
                        classifier = ClassifierRef(
                            fqName = packageName.child(bindingModuleName),
                            isObject = true
                        ),
                        isModule = true
                    ),
                    callables = callables
                )
            )
        }
        fileManager.generateFile(
            packageFqName = callable.packageFqName,
            fileName = "$bindingModuleName.kt",
            code = code
        )

        declarationStore.addGeneratedInternalIndex(
            file,
            Index(packageName.child(bindingModuleName), "class")
        )
    }

}<|MERGE_RESOLUTION|>--- conflicted
+++ resolved
@@ -18,18 +18,10 @@
 
 import com.ivianuu.injekt.Binding
 import com.ivianuu.injekt.compiler.InjektFqNames
-<<<<<<< HEAD
-import com.ivianuu.injekt.compiler.generator.componentimpl.emitCallableInvocation
-import org.jetbrains.kotlin.descriptors.ClassDescriptor
-import org.jetbrains.kotlin.descriptors.ClassKind
-import org.jetbrains.kotlin.descriptors.FunctionDescriptor
-import org.jetbrains.kotlin.descriptors.ModuleDescriptor
-=======
 import org.jetbrains.kotlin.backend.common.serialization.findPackage
 import org.jetbrains.kotlin.descriptors.*
 import org.jetbrains.kotlin.descriptors.ModuleDescriptor
 import org.jetbrains.kotlin.js.resolve.diagnostics.findPsi
->>>>>>> 068a4815
 import org.jetbrains.kotlin.name.FqName
 import org.jetbrains.kotlin.psi.KtClass
 import org.jetbrains.kotlin.psi.KtFile
@@ -38,6 +30,8 @@
 import org.jetbrains.kotlin.resolve.BindingContext
 import org.jetbrains.kotlin.resolve.constants.KClassValue
 import org.jetbrains.kotlin.resolve.descriptorUtil.fqNameSafe
+import org.jetbrains.kotlin.types.replace
+import org.jetbrains.kotlin.types.typeUtil.asTypeProjection
 
 @Binding
 class BindingModuleGenerator(
@@ -57,19 +51,10 @@
                         val descriptor = klass.descriptor<ClassDescriptor>(bindingContext)
                             ?: return
                         if (descriptor.hasAnnotatedAnnotations(InjektFqNames.BindingModule)) {
-<<<<<<< HEAD
-                            generateBindingModuleForCallable(
-                                declarationStore.callableForDescriptor(
-                                    descriptor.getInjectConstructor()!!
-                                ),
-                                file
-                            )
-=======
                             try {
                                 generateBindingModuleForDeclaration(descriptor)
                             } catch (e: CancelGenerationException) {
                             }
->>>>>>> 068a4815
                         }
                     }
 
@@ -77,60 +62,48 @@
                         super.visitNamedFunction(function)
                         val descriptor = function.descriptor<FunctionDescriptor>(bindingContext)
                             ?: return
-<<<<<<< HEAD
-                        if (descriptor.hasAnnotatedAnnotations(InjektFqNames.BindingModule) &&
-                                !descriptor.hasAnnotation(InjektFqNames.FunBinding)) {
-                            generateBindingModuleForCallable(
-                                declarationStore.callableForDescriptor(descriptor),
-                                file
-                            )
-=======
                         if (descriptor.hasAnnotatedAnnotations(InjektFqNames.BindingModule)) {
                             try {
                                 generateBindingModuleForDeclaration(descriptor)
                             } catch (e: CancelGenerationException) {
                             }
->>>>>>> 068a4815
                         }
                     }
                 }
             )
         }
-
-        declarationStore.generatedBindings
-            .filter { it.first.bindingModules.isNotEmpty() }
-            .forEach { generateBindingModuleForCallable(it.first, it.second) }
     }
 
-    private fun generateBindingModuleForCallable(
-        callable: Callable,
-        file: KtFile
-    ) {
-        val bindingModules = callable.bindingModules
-            .map { declarationStore.classDescriptorForFqName(it) }
+    private fun generateBindingModuleForDeclaration(declaration: DeclarationDescriptor) {
+        val bindingModuleAnnotations = declaration
+            .getAnnotatedAnnotations(InjektFqNames.BindingModule)
+        val bindingModules = bindingModuleAnnotations
+            .map { it.type.constructor.declarationDescriptor as ClassDescriptor }
             .map {
                 it.unsubstitutedMemberScope.getContributedDescriptors()
                     .filterIsInstance<ClassDescriptor>()
                     .single()
             }
 
-        val targetComponent = bindingModules
+        val targetComponent = bindingModuleAnnotations
             .first()
-            .containingDeclaration
+            .type
+            .constructor
+            .declarationDescriptor!!
             .annotations
             .findAnnotation(InjektFqNames.BindingModule)!!
             .allValueArguments["component".asNameId()]!!
             .let { it as KClassValue }
             .getArgumentType(moduleDescriptor)
-            .let { typeTranslator.toTypeRef(it) }
-
-        val packageName = callable.packageFqName
+            .let { typeTranslator.toTypeRef(it, declaration) }
+
+        val packageName = declaration.findPackage().fqName
         val bindingModuleName = joinedNameOf(
             packageName,
-            FqName("${callable.fqName.asString()}BindingModule")
-        )
-
-        val rawBindingType = callable.type
+            FqName("${declaration.fqNameSafe.asString()}BindingModule")
+        )
+
+        val rawBindingType = declaration.getBindingType()
         val aliasedType = SimpleTypeRef(
             classifier = ClassifierRef(
                 fqName = packageName.child("${bindingModuleName}Alias".asNameId())
@@ -142,7 +115,7 @@
 
         val code = buildCodeString {
             emitLine("package $packageName")
-            emitLine("import ${callable.fqName}")
+            emitLine("import ${declaration.fqNameSafe}")
             emitLine("import ${InjektFqNames.Binding}")
             emitLine("import ${InjektFqNames.MergeInto}")
             emitLine("import ${InjektFqNames.Module}")
@@ -153,32 +126,149 @@
             emitLine("@Module")
             emit("object $bindingModuleName ")
             braced {
+                val assistedParameters = mutableListOf<ValueParameterRef>()
+                val valueParameters = mutableListOf<ValueParameterRef>()
+                if (declaration is ClassDescriptor) {
+                    declaration.getInjectConstructor()
+                        ?.valueParameters
+                        ?.map {
+                            ValueParameterRef(
+                                type = it.type.let { typeTranslator.toTypeRef(it, declaration) },
+                                isExtensionReceiver = false,
+                                isAssisted = it.type.hasAnnotation(InjektFqNames.Assisted),
+                                name = it.name
+                            )
+                        }
+                        ?.forEach { valueParameter ->
+                            if (valueParameter.isAssisted) {
+                                assistedParameters += valueParameter
+                            } else {
+                                valueParameters += valueParameter
+                            }
+                        }
+                } else if (declaration is FunctionDescriptor) {
+                    declaration
+                        .valueParameters
+                        .map {
+                            ValueParameterRef(
+                                type = it.type.let { typeTranslator.toTypeRef(it, declaration) },
+                                isExtensionReceiver = false,
+                                isAssisted = it.type.hasAnnotation(InjektFqNames.Assisted),
+                                name = it.name
+                            )
+                        }
+                        .forEach { valueParameter ->
+                            if (valueParameter.isAssisted) {
+                                assistedParameters += valueParameter
+                            } else {
+                                valueParameters += valueParameter
+                            }
+                        }
+                }
+
                 emitLine("@Binding")
 
-                when (callable.callableKind) {
-                    Callable.CallableKind.DEFAULT -> {
-                    }
+                val callableKind = if (declaration is FunctionDescriptor &&
+                    !declaration.hasAnnotation(InjektFqNames.FunBinding) &&
+                    assistedParameters.isEmpty()) {
+                    when {
+                        declaration.isSuspend -> Callable.CallableKind.SUSPEND
+                        declaration.hasAnnotation(InjektFqNames.Composable) -> Callable.CallableKind.COMPOSABLE
+                        else -> Callable.CallableKind.DEFAULT
+                    }
+                } else {
+                    Callable.CallableKind.DEFAULT
+                }
+
+                when (callableKind) {
+                    Callable.CallableKind.DEFAULT -> {}
                     Callable.CallableKind.SUSPEND -> emit("suspend ")
                     Callable.CallableKind.COMPOSABLE -> emitLine("@${InjektFqNames.Composable}")
                 }.let {}
 
                 emit("fun aliasedBinding(")
-                callable.valueParameters.forEachIndexed { index, valueParameter ->
+                valueParameters.forEachIndexed { index, valueParameter ->
                     emit("${valueParameter.name}: ${valueParameter.type.render()}")
-                    if (index != callable.valueParameters.lastIndex) emit(", ")
+                    if (index != valueParameters.lastIndex) emit(", ")
                 }
                 emit("): ${aliasedType.render()} ")
                 braced {
-                    emit("return ")
-                    emitCallableInvocation(
-                        callable,
-                        null,
-                        callable.valueParameters.map { parameter ->
-                            {
-                                emit(parameter.name)
-                            }
-                        }
-                    )
+                    if (declaration is FunctionDescriptor) {
+                        val callable = declarationStore.callableForDescriptor(declaration)
+                        fun emitCall() {
+                            fun emitCallInner() {
+                                emit("${declaration.name}(")
+                                val callValueParameters = callable.valueParameters
+                                    .filterNot { it.isExtensionReceiver }
+                                callValueParameters
+                                    .forEachIndexed { index, valueParameter ->
+                                        emit(valueParameter.name)
+                                        if (index != callValueParameters.lastIndex) emit(", ")
+                                    }
+                                emit(")")
+                            }
+                            if (declaration.containingDeclaration is ClassDescriptor) {
+                                emit("with(${declaration.containingDeclaration.fqNameSafe}) ")
+                                braced { emitCallInner() }
+                            } else {
+                                emitCallInner()
+                            }
+                        }
+
+                        if (declaration.hasAnnotation(InjektFqNames.FunBinding) ||
+                                assistedParameters.isNotEmpty()) {
+                            emit("return { ")
+                            assistedParameters.forEachIndexed { index, valueParameter ->
+                                emit("${valueParameter.name}: ${valueParameter.type.render()}")
+                                if (index != assistedParameters.lastIndex) emit(", ") else emit(" -> ")
+                            }
+                            emitLine()
+                            if (callable.valueParameters.any { it.isExtensionReceiver }) {
+                                indented {
+                                    emit("with(${callable.valueParameters.first().name}) ")
+                                    braced { emitCall() }
+                                }
+                            } else {
+                                emitCall()
+                            }
+                            emitLine(" }")
+                        } else {
+                            emit("return ")
+                            emitCall()
+                        }
+                    } else {
+                        declaration as ClassDescriptor
+                        if (declaration.kind == ClassKind.OBJECT) {
+                            emit("return ${rawBindingType.classifier.fqName}")
+                        } else {
+                            if (assistedParameters.isNotEmpty()) {
+                                emit("return { ")
+                                assistedParameters.forEachIndexed { index, valueParameter ->
+                                    emit("${valueParameter.name}: ${valueParameter.type.render()}")
+                                    if (index != assistedParameters.lastIndex) emit(", ") else emit(" -> ")
+                                }
+                                indented {
+                                    emit("${declaration.name}(")
+                                    val constructorCallable = declarationStore.callableForDescriptor(
+                                        declaration.getInjectConstructor()!!
+                                    )
+                                    constructorCallable.valueParameters.forEachIndexed { index, valueParameter ->
+                                        emit(valueParameter.name)
+                                        if (index != constructorCallable.valueParameters.lastIndex) emit(", ")
+                                    }
+                                    emit(")")
+                                }
+                                emitLine(" }")
+                            } else {
+                                emit("return ${rawBindingType.classifier.fqName}(")
+                                valueParameters.forEachIndexed { index, valueParameter ->
+                                    emit(valueParameter.name)
+                                    if (index != valueParameters.lastIndex) emit(", ")
+                                }
+                                emit(")")
+                            }
+                        }
+                    }
                 }
                 callables += Callable(
                     packageFqName = packageName,
@@ -187,18 +277,17 @@
                     name = "aliasedBinding".asNameId(),
                     type = aliasedType,
                     typeParameters = emptyList(),
-                    valueParameters = callable.valueParameters,
+                    valueParameters = valueParameters,
                     targetComponent = null,
                     contributionKind = Callable.ContributionKind.BINDING,
-                    bindingModules = emptyList(),
                     isCall = true,
-                    callableKind = callable.callableKind,
+                    callableKind = callableKind,
                     isExternal = false
                 )
                 bindingModules
                     .forEach { bindingModule ->
                         val propertyType = bindingModule.defaultType
-                            .let { typeTranslator.toTypeRef(it) }
+                            .let { typeTranslator.toTypeRef(it, declaration) }
                             .typeWith(listOf(aliasedType))
                         val propertyName = propertyType
                             .uniqueTypeName()
@@ -214,44 +303,71 @@
                                 .child(propertyName),
                             name = propertyName,
                             type = bindingModule.defaultType
-                                .let { typeTranslator.toTypeRef(it) }
+                                .let { typeTranslator.toTypeRef(it, declaration) }
                                 .typeWith(listOf(aliasedType)),
                             typeParameters = emptyList(),
                             valueParameters = emptyList(),
                             targetComponent = null,
                             contributionKind = Callable.ContributionKind.MODULE,
-                            bindingModules = emptyList(),
                             isCall = false,
                             callableKind = Callable.CallableKind.DEFAULT,
                             isExternal = false
                         )
                     }
             }
-
-            declarationStore.addGeneratedMergeModule(
-                targetComponent,
-                ModuleDescriptor(
-                    type = SimpleTypeRef(
-                        classifier = ClassifierRef(
-                            fqName = packageName.child(bindingModuleName),
-                            isObject = true
-                        ),
-                        isModule = true
+        }
+
+        declarationStore.addGeneratedMergeModule(
+            targetComponent,
+            ModuleDescriptor(
+                type = SimpleTypeRef(
+                    classifier = ClassifierRef(
+                        fqName = packageName.child(bindingModuleName),
+                        isObject = true
                     ),
-                    callables = callables
-                )
+                    isModule = true
+                ),
+                callables = callables
             )
-        }
+        )
+
         fileManager.generateFile(
-            packageFqName = callable.packageFqName,
+            packageFqName = declaration.findPackage().fqName,
             fileName = "$bindingModuleName.kt",
             code = code
         )
 
         declarationStore.addGeneratedInternalIndex(
-            file,
+            declaration.findPsi()!!.containingFile as KtFile,
             Index(packageName.child(bindingModuleName), "class")
         )
     }
 
+    private fun DeclarationDescriptor.getBindingType(): TypeRef {
+        return when (this) {
+            is ClassDescriptor -> {
+                declarationStore.callableForDescriptor(getInjectConstructor()!!).type
+            }
+            is FunctionDescriptor -> {
+                val assistedParameters = valueParameters
+                    .filter { it.type.hasAnnotation(InjektFqNames.Assisted) }
+                if (!hasAnnotation(InjektFqNames.FunBinding) && assistedParameters.isEmpty()) {
+                    returnType!!.let { typeTranslator.toTypeRef(it, this) }
+                } else {
+                    (if (isSuspend) moduleDescriptor.builtIns.getSuspendFunction(assistedParameters.size)
+                    else moduleDescriptor.builtIns.getFunction(assistedParameters.size))
+                        .defaultType
+                        .replace(
+                            newArguments = (assistedParameters
+                                .map { it.type } + returnType!!)
+                                .map { it.asTypeProjection() }
+                        )
+                        .let { typeTranslator.toTypeRef(it, this) }
+                        .copy(isComposable = hasAnnotation(InjektFqNames.Composable))
+                }
+            }
+            is PropertyDescriptor -> type.let { typeTranslator.toTypeRef(it, this) }
+            else -> error("Unexpected given declaration $this")
+        }
+    }
 }