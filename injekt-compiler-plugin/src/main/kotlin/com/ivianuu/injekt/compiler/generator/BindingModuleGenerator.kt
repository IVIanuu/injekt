--- conflicted
+++ resolved
@@ -293,17 +293,9 @@
             code = code
         )
 
-<<<<<<< HEAD
-        declarationStore.addInternalIndex(
-            Index(
-                packageName.child(bindingModuleName),
-                "class"
-            )
-=======
         declarationStore.addGeneratedInternalIndex(
             declaration.findPsi()!!.containingFile as KtFile,
             Index(packageName.child(bindingModuleName), "class")
->>>>>>> e2d7734c
         )
     }
 
