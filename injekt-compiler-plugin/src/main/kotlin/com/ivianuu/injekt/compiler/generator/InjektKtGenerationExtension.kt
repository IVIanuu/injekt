/*
 * Copyright 2020 Manuel Wrage
 *
 * Licensed under the Apache License, Version 2.0 (the "License");
 * you may not use this file except in compliance with the License.
 * You may obtain a copy of the License at
 *
 * http://www.apache.org/licenses/LICENSE-2.0
 *
 * Unless required by applicable law or agreed to in writing, software
 * distributed under the License is distributed on an "AS IS" BASIS,
 * WITHOUT WARRANTIES OR CONDITIONS OF ANY KIND, either express or implied.
 * See the License for the specific language governing permissions and
 * limitations under the License.
 */

package com.ivianuu.injekt.compiler.generator

import com.ivianuu.injekt.Binding
import org.jetbrains.kotlin.analyzer.AnalysisResult
import org.jetbrains.kotlin.com.intellij.openapi.project.Project
import org.jetbrains.kotlin.descriptors.ModuleDescriptor
import org.jetbrains.kotlin.psi.KtFile
import org.jetbrains.kotlin.resolve.BindingContext
import org.jetbrains.kotlin.resolve.BindingTrace
import org.jetbrains.kotlin.resolve.jvm.extensions.PartialAnalysisHandlerExtension

@Binding
class InjektKtGenerationExtension(
    private val generationComponentFactory: (ModuleDescriptor, BindingContext) -> GenerationComponent
) : PartialAnalysisHandlerExtension() {

    override val analyzePartially: Boolean
        get() = !generatedCode

    private var generatedCode = false

    override fun analysisCompleted(
        project: Project,
        module: ModuleDescriptor,
        bindingTrace: BindingTrace,
        files: Collection<KtFile>,
    ): AnalysisResult? {
        if (generatedCode) return null
        generatedCode = true

        files as List<KtFile>

        val generationComponent = generationComponentFactory(
            module, bindingTrace.bindingContext
        )
        val generators = listOf(
            generationComponent.funBindingGenerator,
<<<<<<< HEAD
=======
            generationComponent.implBindingGenerator,
>>>>>>> 068a4815
            generationComponent.bindingModuleGenerator,
            generationComponent.indexGenerator,
            generationComponent.componentGenerator
        )
<<<<<<< HEAD
        generators.forEach { it.generate(files) }
=======
        generators.forEach {
            try {
                it.preProcess(files)
            } catch (e: CancelGenerationException) {
            }
        }
        generators.forEach {
            try {
                it.generate(files)
            } catch (e: CancelGenerationException) {
            }
        }
>>>>>>> 068a4815
        val newFiles = generationComponent.fileManager.newFiles

        return AnalysisResult.RetryWithAdditionalRoots(
            bindingTrace.bindingContext, module, emptyList(), newFiles, true
        )
    }
}<|MERGE_RESOLUTION|>--- conflicted
+++ resolved
@@ -51,17 +51,11 @@
         )
         val generators = listOf(
             generationComponent.funBindingGenerator,
-<<<<<<< HEAD
-=======
             generationComponent.implBindingGenerator,
->>>>>>> 068a4815
             generationComponent.bindingModuleGenerator,
             generationComponent.indexGenerator,
             generationComponent.componentGenerator
         )
-<<<<<<< HEAD
-        generators.forEach { it.generate(files) }
-=======
         generators.forEach {
             try {
                 it.preProcess(files)
@@ -74,7 +68,6 @@
             } catch (e: CancelGenerationException) {
             }
         }
->>>>>>> 068a4815
         val newFiles = generationComponent.fileManager.newFiles
 
         return AnalysisResult.RetryWithAdditionalRoots(
