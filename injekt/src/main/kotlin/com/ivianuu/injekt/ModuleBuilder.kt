/*
 * Copyright 2020 Manuel Wrage
 *
 * Licensed under the Apache License, Version 2.0 (the "License");
 * you may not use this file except in compliance with the License.
 * You may obtain a copy of the License at
 *
 * http://www.apache.org/licenses/LICENSE-2.0
 *
 * Unless required by applicable law or agreed to in writing, software
 * distributed under the License is distributed on an "AS IS" BASIS,
 * WITHOUT WARRANTIES OR CONDITIONS OF ANY KIND, either express or implied.
 * See the License for the specific language governing permissions and
 * limitations under the License.
 */

package com.ivianuu.injekt

import java.util.UUID

/**
 * Construct a [Module] with a lambda
 *
 * @param block the block to configure the Module
 * @return the constructed Module
 *
 * @see Module
 * @see ModuleBuilder
 */
inline fun Module(block: ModuleBuilder.() -> Unit): Module = ModuleBuilder().apply(block).build()

/**
 * Builder for a [Module]
 *
 * @see Module
 */
class ModuleBuilder {

    private val bindings = mutableMapOf<Key, Binding<*>>()
    private val multiBindingMapBuilders = mutableMapOf<Key, MultiBindingMapBuilder<Any?, Any?>>()
    private val multiBindingSetBuilders = mutableMapOf<Key, MultiBindingSetBuilder<Any?>>()

    inline fun <reified T> instance(
        instance: T,
        name: Any? = null,
        overrideStrategy: OverrideStrategy = OverrideStrategy.Fail
    ): BindingContext<T> {
        return instance(
            instance = instance,
            type = typeOf(),
            name = name,
            overrideStrategy = overrideStrategy
        )
    }

    /**
     * Adds a binding for a already existing instance
     *
     * @param instance the instance to contribute
     * @param type the type for the [Key] by which the binding can be retrieved later in the [Component]
     * @param name the type for the [Key] by which the binding can be retrieved later in the [Component]
     * @return the [BindingContext] to chain binding calls
     *
     * @see bind
     */
    fun <T> instance(
        instance: T,
        type: Type<T>,
        name: Any? = null,
        overrideStrategy: OverrideStrategy = OverrideStrategy.Fail
    ): BindingContext<T> = bind(
<<<<<<< HEAD
        binding = InstanceBinding(
            key = keyOf(type, name),
            instance = instance,
            overrideStrategy = overrideStrategy
        )
=======
        key = keyOf(type, name),
        binding = InstanceBinding(instance),
        overrideStrategy = overrideStrategy,
        scoped = true
>>>>>>> 1b031682
    )

    inline fun <reified T> withBinding(
        name: Any? = null,
        noinline block: BindingContext<T>.() -> Unit
    ) {
        withBinding(type = typeOf(), name = name, block = block)
    }

    /**
     * Invokes a lambda in the binding context of a other binding
     * This allows to add aliases to bindings which are declared somewhere else
     *
     * For example to add a alias for a annotated class one can write the following:
     *
     * ´@Factory class MyRepository : Repository`
     *
     * ´´´
     * withBinding(type = typeOf<MyRepository>()) {
     *     bindAlias<Repository>()
     * }
     *
     * ´´´
     *
     * @param type the type of the binding
     * @param name the name of the other binding
     * @param block the lambda to call in the context of the other binding
     */
    fun <T> withBinding(
        type: Type<T>,
        name: Any? = null,
        block: BindingContext<T>.() -> Unit
    ) {
        // we create a proxy binding which links to the original binding
        // because we have no reference to the original one it's likely in another [Module] or [Component]
        // we use a unique id here to make sure that the binding does not collide with any user config
        factory(type = type, name = UUID.randomUUID().toString()) { get(type = type, name = name) }
            .block()
    }

    /**
     * Merges the contents of the other Module into this one
     *
     * @param module the Module to merge
     */
    fun include(module: Module) {
        module.bindings.forEach { bind(binding = it.value) }

        module.multiBindingMaps.forEach { (mapKey, map) ->
            val builder = multiBindingMapBuilders.getOrPut(mapKey) {
                MultiBindingMapBuilder(mapKey)
            }
            map.entries.forEach { (entryKey, entry) ->
                builder.put(entryKey, entry)
            }
        }

        module.multiBindingSets.forEach { (setKey, set) ->
            val builder = multiBindingSetBuilders.getOrPut(setKey) {
                MultiBindingSetBuilder(setKey)
            }
            set.forEach { element -> builder.add(element) }
        }
    }

    inline fun <reified K, reified V> map(
        mapName: Any? = null,
        noinline block: MultiBindingMapBuilder<K, V>.() -> Unit = {}
    ) {
        map(mapKeyType = typeOf(), mapValueType = typeOf(), mapName = mapName, block = block)
    }

    /**
     * Runs a lambda in the scope of a [MultiBindingMapBuilder]
     *
     * @param mapKeyType the type of the keys in the map
     * @param mapValueType the type of the values in the map
     * @param mapName the name by which the map can be retrieved later in the [Component]
     * @param block the lambda to run in the context of the binding map
     *
     * @see MultiBindingMap
     */
    fun <K, V> map(
        mapKeyType: Type<K>,
        mapValueType: Type<V>,
        mapName: Any? = null,
        block: MultiBindingMapBuilder<K, V>.() -> Unit = {}
    ) {
        val mapKey = keyOf(
            type = typeOf<Any?>(Map::class, arrayOf(mapKeyType, mapValueType)),
            name = mapName
        )

        map(mapKey = mapKey, block = block)
    }

    /**
     * Runs a lambda in the scope of a [MultiBindingMapBuilder]
     *
     * @param mapKey the key of the map
     * @param block the lambda to run in the context of the binding map
     *
     * @see MultiBindingMap
     */
    fun <K, V> map(
        mapKey: Key,
        block: MultiBindingMapBuilder<K, V>.() -> Unit = {}
    ) {
        val builder = multiBindingMapBuilders.getOrPut(mapKey) {
            MultiBindingMapBuilder(mapKey)
        } as MultiBindingMapBuilder<K, V>

        builder.apply(block)
    }

    inline fun <reified E> set(
        setName: Any? = null,
        noinline block: MultiBindingSetBuilder<E>.() -> Unit = {}
    ) {
        set(setElementType = typeOf(), setName = setName, block = block)
    }

    fun <E> set(
        setElementType: Type<E>,
        setName: Any? = null,
        block: MultiBindingSetBuilder<E>.() -> Unit = {}
    ) {
        val setKey = keyOf(type = typeOf<Any?>(Set::class, arrayOf(setElementType)), name = setName)
        set(setKey = setKey, block = block)
    }

    /**
     * Runs a lambda in the scope of a [MultiBindingSetBuilder]
     *
     * @param setKey the key of the set
     * @param block the lambda to run in the context of the binding set
     *
     * @see MultiBindingSet
     */
    fun <E> set(
        setKey: Key,
        block: MultiBindingSetBuilder<E>.() -> Unit = {}
    ) {
        val builder = multiBindingSetBuilders.getOrPut(setKey) {
            MultiBindingSetBuilder(setKey)
        } as MultiBindingSetBuilder<E>

        builder.apply(block)
    }

    /**
     * Contributes the binding
     * This function is rarely used directly instead use [factory] or [single]
     *
     * @param key the key by which the binding can be retrieved later in the [Component]
     * @param binding the binding to add
     * @return the [BindingContext] to chain binding calls
     *
     * @see Component.get
     * @see BindingContext
     * @see factory
     * @see single
     */
    fun <T> bind(binding: Binding<T>): BindingContext<T> {
        if (binding.overrideStrategy.check(
                existsPredicate = { binding.key in bindings },
                errorMessage = { "Already declared binding for ${binding.key}" }
            )
        ) {
            bindings[binding.key] = binding
        }

        return BindingContext(binding = binding, moduleBuilder = this)
    }

    /**
     * Create a new [Module] instance.
     */
    fun build(): Module {
        return Module(
            bindings = bindings,
            multiBindingMaps = multiBindingMapBuilders.mapValues { it.value.build() },
            multiBindingSets = multiBindingSetBuilders.mapValues { it.value.build() }
        )
    }

}<|MERGE_RESOLUTION|>--- conflicted
+++ resolved
@@ -69,18 +69,11 @@
         name: Any? = null,
         overrideStrategy: OverrideStrategy = OverrideStrategy.Fail
     ): BindingContext<T> = bind(
-<<<<<<< HEAD
         binding = InstanceBinding(
             key = keyOf(type, name),
             instance = instance,
             overrideStrategy = overrideStrategy
         )
-=======
-        key = keyOf(type, name),
-        binding = InstanceBinding(instance),
-        overrideStrategy = overrideStrategy,
-        scoped = true
->>>>>>> 1b031682
     )
 
     inline fun <reified T> withBinding(
